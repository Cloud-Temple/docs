---
title: Concepts
---
import oshiftOffert from './images/oshift_offert.png'

## Introduction to Red Hat OpenShift

**Red Hat OpenShift** is an enterprise container platform that automates the deployment, management, and scaling of containerized applications. It is a platform built around Docker, a containerization system that enables packaging an application and its dependencies into a virtual container, and Kubernetes, a container orchestration system that manages the execution and coordination of containers across a cluster of servers.

### Key Features of Red Hat OpenShift:

- **Automated Deployment and Management:** OpenShift simplifies application deployment by automating management tasks such as scaling, container health, and lifecycle management. It provides an integrated environment for developing, testing, and deploying applications across development, testing, and production stages.

- **Support for Multiple Languages and Services:** The platform supports a wide range of programming languages (such as Java, Node.js, Python, Ruby, and PHP) and includes built-in services like messaging, caching, and databases, enabling developers to focus on writing code rather than managing infrastructure.

- **Continuous Integration (CI) and Continuous Delivery (CD):** OpenShift integrates CI/CD tools that automate the software development pipeline—from initial code commits to production deployment—promoting DevOps best practices.

- **Operations Management:** OpenShift provides tools for monitoring, performance management, and diagnostics of applications and infrastructure, helping operators maintain system health and performance.

- **Enhanced Security:** The platform is designed with built-in security, offering role-based access controls, task separation, and automated secret management to protect applications and data.

### Benefits of Red Hat OpenShift:

- **Flexibility:** Developers can work with the tools, languages, and frameworks of their choice.
- **Operational Efficiency:** OpenShift optimizes resource utilization, reduces time to market, and enhances developer productivity.
- **Scalability:** The platform automatically manages application scaling to meet fluctuating demand.
- **Security and Compliance:** With built-in security policies, OpenShift helps maintain security and compliance standards.

Red Hat OpenShift is a comprehensive solution for developing, deploying, and managing containerized applications, providing a robust, secure, and flexible platform for enterprises adopting modern software development practices.

### Red Hat OpenShift Data Foundation

Red Hat OpenShift Data Foundation (ODF) is an integrated storage and data management solution designed to seamlessly operate within the OpenShift ecosystem. It provides a persistent, secure, and highly available data infrastructure for containerized applications, supporting modern container- and microservices-oriented development environments. ODF is engineered to simplify and automate data management in hybrid and multi-cloud environments, delivering a robust foundation for mission-critical enterprise applications.

#### Key Features of OpenShift Data Foundation:

- **Persistent Storage:** ODF provides a persistent storage layer for containers, essential for enterprise applications such as databases, content management systems, and applications requiring stateful operations.

- **Multicloud and Hybrid:** Designed for hybrid and multicloud environments, ODF delivers a consistent data management experience across various cloud platforms, enabling seamless application and data mobility.

- **Automation and Orchestration:** Deep integration with Kubernetes and OpenShift allows ODF to automate provisioning, scaling, and lifecycle management of storage based on application requirements.

- **High Availability and Resilience:** ODF leverages data replication and snapshotting to ensure high availability and data durability—critical for maintaining business continuity.

- **Data Security:** The solution includes advanced security features such as encryption at rest and in transit, along with customizable security and compliance policies. Our SecNumCloud implementation ensures multi-layered protection:
    - **Encryption at Rest:** The persistent storage provided by OpenShift Data Foundation relies on our underlying block storage infrastructure. As such, all data is encrypted at rest using the **XTS-AES 256** algorithm, compliant with the **FIPS 140-2** standard.
    - **Encryption in Transit:** All access to the platform—including the API, web console, and application traffic via routes—is systematically secured and encrypted using the **TLS** protocol.

#### Advantages of OpenShift Data Foundation:

- **Operational Flexibility:** ODF enables enterprises to efficiently manage their data across distributed environments, providing the flexibility needed to meet the evolving demands of modern applications.

- **Simplified Data Management:** By automating numerous data management tasks, ODF reduces complexity and frees up IT resources to focus on higher-value initiatives.

- **Cost Optimization:** ODF’s ability to dynamically adapt to storage needs helps optimize costs by preventing over-provisioning and enabling more efficient use of available resources.

- **Performance Enhancement:** Designed to deliver high performance for enterprise applications, ODF includes optimization capabilities tailored to various workload types.

Red Hat OpenShift Data Foundation is an advanced data storage solution that enhances the efficiency, resilience, and security of enterprise applications deployed on OpenShift. By providing persistent, automated, and secure storage, ODF plays a critical role in enabling organizations to fully leverage the potential of container and hybrid cloud technologies.

## Overall Platform Architecture

### Overview

The Red Hat OpenShift platform from Cloud Temple is designed as a regional offering, natively deployed across **three distinct Availability Zones** within the same [region](../additional_content/concepts_regional.md) of Cloud Temple. This three-zone architecture significantly enhances data availability and resilience.

The platform consists of a control plane and worker nodes, both managed by the Cloud Temple infrastructure. The control plane is evenly distributed across the three Availability Zones, ensuring centralized and secure management. Worker nodes, in turn, are represented by compute blades, arranged so that each Availability Zone contains one.

For worker nodes, several types of compute blades are available, enabling flexible adaptation to various operational requirements:

| Red Hat OpenShift 4 with Data Foundations - On Demand - 1 Month | Unit | SKU |
| :--- | :--- | :--- |
| OPENSHIFT - Control Plane - 3 Nodes - Region FR1 | 1 dedicated plan | csp:fr1:paas:oshift:plan:payg:v1 |
| OPENSHIFT - WORKER NODES - TINY - 3 x (10 cores / 20 threads - 64 GB RAM - 512 GiB FLASH 1500 IOPS) | 3 dedicated workers | csp:fr1:paas:oshift:wkr:tiny:payg:v1 |
| OPENSHIFT - WORKER NODES - SMALL - 3 x (20 cores / 40 threads - 128 GB RAM - 512 GiB FLASH 1500 IOPS) | 3 dedicated workers | csp:fr1:paas:oshift:wkr:small:payg:v1 |
| OPENSHIFT - WORKER NODES - STANDARD - 3 x (32 cores / 64 threads - 384 GB RAM - 512 GiB FLASH 1500 IOPS) | 3 dedicated workers | csp:fr1:paas:oshift:wkr:std:payg:v1 |
| OPENSHIFT - WORKER NODES - ADVANCED - 3 x (48 cores / 96 threads - 768 GB RAM - 512 GiB FLASH 1500 IOPS) | 3 dedicated workers | csp:fr1:paas:oshift:wkr:adv:payg:v1 |
| OPENSHIFT - WORKER NODES - PERF - 3 x (56 cores / 112 threads - 1.5 TB RAM - 512 GiB FLASH 1500 IOPS) | 3 dedicated workers | csp:fr1:paas:oshift:wkr:perf:payg:v1 |
| OPENSHIFT - WORKER NODES - GPU - 3 x (32 cores / 64 threads - 512 GB RAM - 512 GiB FLASH 1500 IOPS - 2x NVIDIA L40S 48GB) | 3 dedicated workers + GPUs | csp:fr1:paas:oshift:wkr:gpu:payg:v1 |

Cloud Temple’s Red Hat OpenShift offerings are available either on a pay-as-you-go basis or through a 12-month reservation.

**Notes**:

1. *Maintaining the control plane in operational and secure condition is the responsibility of Cloud Temple as part of its PaaS service.*

2. *As of June 15, 2024, version 1 of the platform is intentionally software-limited to a maximum of 30 worker nodes (regardless of worker type) and a total persistent storage capacity of 50 TiB. If these limits are restrictive for your project, please contact support.*

3. *Each worker node comes with 512 GiB of block flash storage, resulting in 1.5 TiB per unit of work (1 worker per AZ).*

4. *By default, a worker node can manage up to 250 pods. This number can be adjusted via the `podsPerCore` parameter—for example, with 10 pods per core on a 4-core node, the maximum would be 40 pods. For further technical details, refer to the [OpenShift pod management documentation](https://docs.openshift.com/container-platform/4.16/nodes/nodes/nodes-nodes-managing-max-pods.html) and the [OpenShift limits guide](https://docs.openshift.com/container-platform/4.16/scalability_and_performance/planning-your-environment-according-to-object-maximums.html).*

5. *The PaaS OpenShift offering includes native access to the three Availability Zones—no additional subscription is required.*

6. *It is possible to add block storage to the OpenShift cluster at a later stage.*

7. *Nodes are deployed evenly across the three Availability Zones (1 node per zone). It is not possible to imbalance a cluster by assigning more nodes to a single zone.*

### Red Hat Offering Deployed Within the OpenShift Cloud Temple Platform

The platform is a Red Hat OpenShift 4 based on [Red Hat OpenShift Platform Plus](https://www.redhat.com/en/technologies/cloud-computing/openshift/platform-plus) and includes [OpenShift Data Foundation Essential](https://www.redhat.com/en/resources/add-capabilities-enterprise-deployments-datasheet).

<img src={oshiftOffert} />

## Backup Strategy for Your Openshift PaaS Platform

Backing up and restoring the Openshift PaaS platform is the responsibility of Cloud Temple for the **ETCD** component, as part of platform management. **Backup and restoration of application deployment and data are the responsibility of the Client.**

Cloud Temple provides its customers with the **Veeam Kasten K10** solution (Veeam [**Kasten K10**](https://www.veeam.com/fr/kubernetes-native-backup-and-restore.html)), a platform specialized in data management for Kubernetes environments. Designed to meet data protection requirements, it offers robust features for backup, restore, migration, and disaster recovery. Kasten K10 integrates natively with Kubernetes environments—whether managed on cloud clusters or on-premises—and adapts to various use cases, including cluster migrations between different Kubernetes distributions such as Vanilla Kubernetes, VMware Tanzu, Red Hat Kubernetes Engine, and Red Hat OpenShift.

<<<<<<< HEAD
### RedHat Offer Deployed on OpenShift Cloud Temple Platform

The platform is a Redhat OpenShift 4, built upon [RedHat OpenShift Platform Plus](https://www.redhat.com/en/technologies/cloud-computing/openshift/platform-plus) and includes [OpenShift DataFoundation Essential](https://www.redhat.com/en/resources/add-capabilities-enterprise-deployments-datasheet).
=======
One of the primary use cases of Kasten K10 is **migrating clusters across different Kubernetes platforms**. Whether transitioning to a more robust infrastructure or consolidating existing environments, Kasten K10 provides simple and efficient tools to manage these migrations:

- **Backup and data protection**: When migrating a Vanilla Kubernetes or VMware Tanzu cluster to Red Hat Kubernetes Engine or OpenShift, the first step is to back up application data and their states. Kasten K10 seamlessly integrates with Kubernetes APIs to identify applications, their dependencies, and associated data volumes. This includes backing up persistent volumes (Persistent Volumes - PVs), databases, configurations, and secrets. Kasten K10 supports a wide range of storage providers (S3, Google Cloud Storage, Azure Blob Storage, etc.), enabling snapshots of applications to be created for migration. These backups are securely stored with encryption options and granular access controls, ensuring data security throughout the process.
>>>>>>> 706be206

- **Portability and migration**: Migrating between Kubernetes distributions such as Vanilla or Tanzu and Red Hat solutions like OpenShift or Kubernetes Engine can be complex due to architectural differences and platform-specific configurations. Kasten K10 simplifies this process by providing an abstraction layer for application portability. During migration, Kasten K10 replicates configurations and data from a source cluster to a target cluster while respecting the specificities of each environment. For example, Kubernetes objects such as ConfigMaps, Secrets, PVs, and CRDs (Custom Resource Definitions) can be migrated while accounting for constraints inherent to each Kubernetes distribution—whether it's a Red Hat OpenShift or Kubernetes Engine cluster. The process is automated, significantly reducing the risk of manual errors. Additionally, Kasten K10 supports both incremental and full migrations, depending on requirements, and provides real-time visibility into the migration status, facilitating smooth management and monitoring of the transition.

- **Multi-cloud and multi-distribution compatibility**: Kasten K10 is designed to operate in hybrid and multi-cloud environments, making it an ideal tool for organizations looking to migrate applications from Tanzu or Vanilla clusters to Red Hat environments in the cloud (Cloud Temple, Amazon EKS, Azure AKS, Google GKE) or on-premises infrastructures. This ensures maximum flexibility and allows DevOps teams to choose the best environment based on business needs or infrastructure modernization strategies.

- **Simplified management and automation**: Kasten K10 offers an intuitive user interface that enables administrators to easily manage backup and migration operations without requiring deep expertise in each individual Kubernetes platform. The solution also includes automation capabilities that allow users to define recurring backup and migration policies, integrating seamlessly into CI/CD pipelines for continuous operations. Users can schedule migrations or restorations during maintenance windows, perform validation tests after migration, and automate failover processes in case of issues on the source cluster.

- **Security and compliance**: When migrating to critical environments such as Red Hat OpenShift or Kubernetes Engine, data security and compliance with standards (ISO, SOC, GDPR, etc.) are essential. Kasten K10 ensures encryption of data in transit and at rest, while providing audit trails and traceability for backup and restore operations. These capabilities are crucial to guarantee the security of migrated data, whether in production or test environments. Kasten K10 is an indispensable solution for enterprises aiming to efficiently and securely migrate Vanilla Kubernetes or VMware Tanzu clusters to Red Hat Kubernetes Engine or OpenShift.

Billing is based on the number of worker nodes.

<<<<<<< HEAD
- **Data Backup and Protection**: During migrating Kubernetes Vanilla or VMware Tanzu clusters to Red Hat Kubernetes Engine or OpenShift, the initial step involves backing up application data and states. Kasten K10 integrates easily with Kubernetes APIs to identify applications, their dependencies, and associated volumes. This includes backing up persistent volumes (Persistent Volumes - PV), databases, configurations, and secrets. Kasten K10 supports a wide range of storage providers (S3, Google Cloud Storage, Azure Blob Storage, etc.), enabling the creation of application snapshots for migration. These backups are securely stored with encryption and granular access control, ensuring data security throughout the process.

- **Portability and Migration**: Migrating between Kubernetes distributions like Vanilla or Tanzu and Red Hat solutions such as OpenShift or Kubernetes Engine can be complex due to architectural differences and specific configurations of each platform. Kasten K10 simplifies this by providing an abstraction layer for application portability. During migration, Kasten K10 replicates configurations and data from a source cluster to a target cluster, considering each environment's unique aspects. For instance, Kubernetes objects like ConfigMaps, Secrets, PV, and CRDs (Custom Resource Definitions) can be migrated while respecting constraints specific to each Kubernetes distribution, whether it’s Red Hat OpenShift or Kubernetes Engine. The process is automated, significantly reducing the risk of manual errors. Kasten K10 also offers incremental or full migration options based on needs and provides real-time visibility into the migration status, facilitating management and monitoring during transition.

- **Multi-cloud and Multi-distribution Compatibility**: Designed for hybrid and multi-cloud environments, Kasten K10 makes it an ideal tool for organizations migrating applications from Tanzu or Vanilla clusters to Red Hat cloud platforms (Cloud Temple, Amazon EKS, Azure AKS, Google GKE) or on-premises infrastructure. This ensures maximum flexibility and allows DevOps teams to choose the best environment based on business needs or modernization strategies.

- **Simplified Management and Automation**: Kasten K10 offers an intuitive user interface enabling administrators to manage migration and backup operations easily without deep expertise in each Kubernetes distribution. The solution also includes automation features for defining recurring migration and backup policies, integrating with CI/CD pipelines for continuous operations. Users can schedule migrations or restores based on maintenance windows, perform post-migration validation tests, and automate failover processes in case of issues on the source cluster.

- **Security and Compliance**: In critical environments like Red Hat OpenShift or Kubernetes Engine, data security and compliance with standards (ISO, SOC, GDPR, etc.) are paramount. Kasten K10 ensures data encryption both in transit and at rest, along with auditing and traceability options for backup and restore operations. These capabilities are crucial for ensuring the security of migrated data, whether in production or testing environments. Kasten K10 is an indispensable solution for companies aiming to migrate Kubernetes Vanilla or VMware Tanzu clusters efficiently and securely to Red Hat Kubernetes Engine or OpenShift.

Billing is based on worker nodes:

| Unit of Work - Redhat OpenShift 4 with Data Foundations Backup Solution | Unit       | SKU                         |
| :------------------------------------------------------------------------------------ | :-------- | :-------------------------- |
=======
| Redhat Openshift 4 with Data Foundations - Worker Node Backup Solution | Unit | SKU |
| :------------------------------------------------------------------------------------ | :--- | :-------------------------- |
>>>>>>> 706be206
| VEEAM - KASTEN K10 - Kubernetes data protection and application mobility              | 3 workers | csp:fr1:paas:kasten:3wkr:v1 |

**Note**: *Please note that the required disk capacity for proper backup operation must be planned in the backup target environment—typically S3 storage. This is not included in the Openshift or Kasten service units.*

**(1)** _OADP is not installed natively in the cluster. Only Kasten is enabled for managing migrations, backups, and restores._

## Load Balancers

The **SecNumCloud OpenShift** environment provides load balancing solutions tailored to multiple functional domains, ensuring secure and optimized traffic management.

Load balancers cover four distinct domains, leveraging different layers of the OSI model:

- **Access to administration tools** (API server and OpenShift console)  
- **Public HTTP/HTTPS traffic**  
- **Private HTTP/HTTPS traffic**  
- **Specialized traffic requiring advanced customization**

### Administrative Tools Access

Access to administrative tools is secured by dedicated load balancers. These are protected by enhanced security controls, including a manageable whitelist accessible via the **Cloud Temple** console, ensuring strict access management.

### Public HTTP/HTTPS Traffic

**Public LoadBalancers**, based on **HAProxy**, operate at **Layer 4** of the OSI model. They enable exposing your workloads over **HTTP/HTTPS** via **routes** and **ingresses**, ensuring efficient and high-performance distribution of incoming traffic.

### Private HTTP/HTTPS Traffic (Interconnection with your SNC IaaS Services)

**Private LoadBalancers** enable communication with your **SNC IaaS services** without public exposure. Like their public counterparts, they distribute **HTTP/HTTPS** traffic while maintaining a secure and isolated environment.

### Specific Traffic

**Specific traffic** is managed through the LoadBalancer **MetalLB**, which supports advanced requirements demanding fine-grained customization, for example:

- Connecting to a database via **TCP**
- Handling **UDP** streams for real-time or low-latency applications
- Routing advanced protocols such as **QUIC** or **MQTT-SN**, providing enhanced flexibility

This solution enables support for your specific traffic flows, whether for private interconnections or public exposure needs.

Routing is performed using dedicated **public and private IP addresses**. By default, you are assigned the following IP addresses for service exposure:

- **4 public IP addresses**
- **254 private IP addresses**

If these resources are insufficient to support your workloads, you may request additional IP addresses—either **public** or **private**—from our support team.

> **Note**: The built-in LoadBalancers do not function as a **WAF**. A **WAF as a Service** solution will be available shortly.

## Rights and Permissions

Here are the main permissions implemented:

|       Group        |         API          |                                                                                       Resource Permissions                                                                                       |
|--------------------|----------------------|----------------------------------------------------------------------------------------------------------------------------------------------------------------------------------------------------|
|        Core        |       ("")/Apps      | ConfigMaps, Endpoints, PersistentVolumeClaims, Pods, ReplicationControllers, Secrets, Services, DaemonSets, Deployments, ReplicaSets, StatefulSets, Create, Get, List, Watch, Update, Patch, Delete |
|        Core        |          ("")        |                                                                                           Secrets Create                                                                                           |
| config.kio.kasten.io|        Profiles        |                                                                          Get, List, Watch, Create, Update, Patch, Delete                                                                           |
| config.kio.kasten.io|     PolicyPresets,     |                                                TransformSets, BlueprintBindings, StorageSecurityContexts, StorageSecurityContextBindings Get, List                                                 |
| config.kio.kasten.io|         All          |                                                                                    all resources (*) Get, List                                                                                    |
|       Batch        |       CronJobs,        |                                                                        Jobs Create, Get, List, Watch, Update, Patch, Delete                                                                        |
|    Autoscaling     | HorizontalPodAutoscalers|                                                                          Create, Get, List, Watch, Update, Patch, Delete                                                                           |
|     Networking     |       Ingresses,       |                                                                  NetworkPolicies Create, Get, List, Watch, Update, Patch, Delete                                                                   |
|       Policy       |  PodDisruptionBudgets  |                                                                          Create, Get, List, Watch, Update, Patch, Delete                                                                           |
|       Route        |      (OpenShift)       |                                                                       Routes Create, Get, List, Watch, Update, Patch, Delete                                                                       |
|       Build        |      (OpenShift)       |                                                          BuildConfigs, Builds, BuildLogs Create, Get, List, Watch, Update, Patch, Delete                                                           |
|       Image        |      (OpenShift)       |                                                           ImageStreams, ImageStreamTags Create, Get, List, Watch, Update, Patch, Delete                                                            |
|        Apps        |      (OpenShift)       |                                                                 DeploymentConfigs Create, Get, List, Watch, Update, Patch, Delete                                                                  |
|      Template      |      (OpenShift)       |                                                            Templates, TemplateInstances Create, Get, List, Watch, Update, Patch, Delete                                                            |
|   Authorization    |         Roles,         |                                                                    RoleBindings Create, Get, List, Watch, Update, Patch, Delete                                                                    |
|        RBAC        |         Roles,         |                                                                    RoleBindings Create, Get, List, Watch, Update, Patch, Delete                                                                    |
|      Project       |      (OpenShift)       |                                                                                Projects Get, Delete, Update, Patch                                                                                 |
|     Operators      |     Subscriptions,     |                                        ClusterServiceVersions, CatalogSources, InstallPlans, OperatorGroups Create, Get, List, Watch, Update, Patch, Delete                                        |
|    Cert-Manager    |     Certificates,      |                                                    CertificateRequests, Issuers, ClusterIssuers Create, Get, List, Watch, Update, Patch, Delete                                                    |
|      Logging       |      (OpenShift)       |                                                       ClusterLogForwarders, ClusterLoggings Create, Get, List, Watch, Update, Patch, Delete                                                        |
|      Storage       |    VolumeSnapshots     |                                                                          Get, List, Watch, Create, Update, Patch, Delete                                                                           |
|        Ceph        |         (Rook)         |                                          CephClusters, CephBlockPools, CephFilesystems, CephObjectStores Create, Get, List, Watch, Update, Patch, Delete                                           |
|       NooBaa       |     BackingStores,     |                                                           BucketClasses, NooBaaAccounts Create, Get, List, Watch, Update, Patch, Delete                                                            |
|    ObjectBucket    |  ObjectBucketClaims,   |                                                                   ObjectBuckets Create, Get, List, Watch, Update, Patch, Delete                                                                    |
|        OCS         |      (OpenShift)       |                                                         StorageClusters, StorageConsumers Create, Get, List, Watch, Update, Patch, Delete                                                          |
|       Local        |        Storage         |                                                        LocalVolumes, LocalVolumeDiscoveries Create, Get, List, Watch, Update, Patch, Delete                                                        |
|        CSI         |         Addons         |                                                           CSIAddonsNodes, NetworkFences Create, Get, List, Watch, Update, Patch, Delete                                                            |
|      Metrics       |         Pods,          |                                                                                             Nodes Get                                                                                              |
|      Security      | PodSecurityPolicyReviews|                                                                                               Create                                                                                               |
|       Custom       |       Resources        |                                       Various custom resources related to Kasten K10, Keycloak, etc. Create, Get, List, Watch, Update, Patch, Delete                                        |

## Security Restrictions and Requirements on OpenShift SecNumCloud

### Dedicated Control Plane  

Running workloads on the **control plane** is strictly prohibited. This restriction ensures the security and stability of the OpenShift platform on **SecNumCloud** by limiting access to critical resources.

### Prohibition of Privileged Containers (Rootless)

To comply with the security requirements of the **SecNumCloud reference framework**, only **rootless containers** are permitted. This approach enhances security by preventing any privileged access to containers.

Applications requiring elevated privileges must be adapted, as their deployment will not be allowed. This restriction also applies to **Helm Charts** and **operators** using non-rootless images, making their use incompatible with the infrastructure.

### Restrictions on ClusterRoles

In our OpenShift offering, access management at the cluster level is strictly governed to ensure **security and compliance** with SecNumCloud.

This entails **restrictions on ClusterRoles**, limiting global privileges. While these restrictions may require technical adjustments, they are essential for enhancing the resilience and stability of the environment.

Our support team is available to assist you in adapting your configurations and advise you on possible alternatives.

### Restrictions on Security Context Constraints (SCC)

**Security Context Constraints (SCC)** are enforced and cannot be modified by users. As a result, container execution parameters (such as access privileges, Linux capabilities, etc.) are predefined and non-customizable.

This restriction aims to prevent unauthorized access to critical cluster resources. Applications requiring specific security contexts must be adapted to comply with the existing SCCs.

From an operational standpoint, this may require architectural adjustments and modifications to deployment processes, particularly for **Helm Charts** and **operators** that do not adhere to these constraints.

### Limitations on Custom Resource Definitions (CRDs)

To ensure **SecNumCloud compliance**, the use of **Custom Resource Definitions (CRDs)** and custom controllers is restricted.

This measure, tied to cluster-level permissions, prevents the deployment of unauthorized resources that could impact the stability and security of the infrastructure. It also applies to **operators** and **Helm Charts**, with limitations on **RBAC** permissions.

**Non-certified CRDs** may be rejected to maintain cluster integrity. Only **CRDs from certified operators or Helm Charts** are allowed, following validation by our services.

Our support team can guide you through this process and advise on best practices to follow.

### Removal of Support for Dynamic IP Addresses for Runners

**OpenShift SecNumCloud runners** must be configured with **static IP addresses**.

This requirement ensures secure access to **OpenShift APIs**, administration interfaces, and access management tools in the **Cloud Temple** console.

**Dynamic IP addresses are not supported**, requiring appropriate configuration to ensure connectivity and security of the components.

## Useful Information

• If hardware components at the platform level become obsolete and a migration to new compute resources is required, Cloud Temple handles all hardware migrations at no additional cost and without service interruption.

• To test OpenShift, Cloud Temple does not provide a dedicated environment, but you can use [RedHat's test platforms](https://www.redhat.com/fr/technologies/cloud-computing/openshift/try-it).

• For infrastructure automation, prioritize the official OpenShift Terraform provider.<|MERGE_RESOLUTION|>--- conflicted
+++ resolved
@@ -108,15 +108,9 @@
 
 Cloud Temple provides its customers with the **Veeam Kasten K10** solution (Veeam [**Kasten K10**](https://www.veeam.com/fr/kubernetes-native-backup-and-restore.html)), a platform specialized in data management for Kubernetes environments. Designed to meet data protection requirements, it offers robust features for backup, restore, migration, and disaster recovery. Kasten K10 integrates natively with Kubernetes environments—whether managed on cloud clusters or on-premises—and adapts to various use cases, including cluster migrations between different Kubernetes distributions such as Vanilla Kubernetes, VMware Tanzu, Red Hat Kubernetes Engine, and Red Hat OpenShift.
 
-<<<<<<< HEAD
-### RedHat Offer Deployed on OpenShift Cloud Temple Platform
-
-The platform is a Redhat OpenShift 4, built upon [RedHat OpenShift Platform Plus](https://www.redhat.com/en/technologies/cloud-computing/openshift/platform-plus) and includes [OpenShift DataFoundation Essential](https://www.redhat.com/en/resources/add-capabilities-enterprise-deployments-datasheet).
-=======
 One of the primary use cases of Kasten K10 is **migrating clusters across different Kubernetes platforms**. Whether transitioning to a more robust infrastructure or consolidating existing environments, Kasten K10 provides simple and efficient tools to manage these migrations:
 
 - **Backup and data protection**: When migrating a Vanilla Kubernetes or VMware Tanzu cluster to Red Hat Kubernetes Engine or OpenShift, the first step is to back up application data and their states. Kasten K10 seamlessly integrates with Kubernetes APIs to identify applications, their dependencies, and associated data volumes. This includes backing up persistent volumes (Persistent Volumes - PVs), databases, configurations, and secrets. Kasten K10 supports a wide range of storage providers (S3, Google Cloud Storage, Azure Blob Storage, etc.), enabling snapshots of applications to be created for migration. These backups are securely stored with encryption options and granular access controls, ensuring data security throughout the process.
->>>>>>> 706be206
 
 - **Portability and migration**: Migrating between Kubernetes distributions such as Vanilla or Tanzu and Red Hat solutions like OpenShift or Kubernetes Engine can be complex due to architectural differences and platform-specific configurations. Kasten K10 simplifies this process by providing an abstraction layer for application portability. During migration, Kasten K10 replicates configurations and data from a source cluster to a target cluster while respecting the specificities of each environment. For example, Kubernetes objects such as ConfigMaps, Secrets, PVs, and CRDs (Custom Resource Definitions) can be migrated while accounting for constraints inherent to each Kubernetes distribution—whether it's a Red Hat OpenShift or Kubernetes Engine cluster. The process is automated, significantly reducing the risk of manual errors. Additionally, Kasten K10 supports both incremental and full migrations, depending on requirements, and provides real-time visibility into the migration status, facilitating smooth management and monitoring of the transition.
 
@@ -128,25 +122,8 @@
 
 Billing is based on the number of worker nodes.
 
-<<<<<<< HEAD
-- **Data Backup and Protection**: During migrating Kubernetes Vanilla or VMware Tanzu clusters to Red Hat Kubernetes Engine or OpenShift, the initial step involves backing up application data and states. Kasten K10 integrates easily with Kubernetes APIs to identify applications, their dependencies, and associated volumes. This includes backing up persistent volumes (Persistent Volumes - PV), databases, configurations, and secrets. Kasten K10 supports a wide range of storage providers (S3, Google Cloud Storage, Azure Blob Storage, etc.), enabling the creation of application snapshots for migration. These backups are securely stored with encryption and granular access control, ensuring data security throughout the process.
-
-- **Portability and Migration**: Migrating between Kubernetes distributions like Vanilla or Tanzu and Red Hat solutions such as OpenShift or Kubernetes Engine can be complex due to architectural differences and specific configurations of each platform. Kasten K10 simplifies this by providing an abstraction layer for application portability. During migration, Kasten K10 replicates configurations and data from a source cluster to a target cluster, considering each environment's unique aspects. For instance, Kubernetes objects like ConfigMaps, Secrets, PV, and CRDs (Custom Resource Definitions) can be migrated while respecting constraints specific to each Kubernetes distribution, whether it’s Red Hat OpenShift or Kubernetes Engine. The process is automated, significantly reducing the risk of manual errors. Kasten K10 also offers incremental or full migration options based on needs and provides real-time visibility into the migration status, facilitating management and monitoring during transition.
-
-- **Multi-cloud and Multi-distribution Compatibility**: Designed for hybrid and multi-cloud environments, Kasten K10 makes it an ideal tool for organizations migrating applications from Tanzu or Vanilla clusters to Red Hat cloud platforms (Cloud Temple, Amazon EKS, Azure AKS, Google GKE) or on-premises infrastructure. This ensures maximum flexibility and allows DevOps teams to choose the best environment based on business needs or modernization strategies.
-
-- **Simplified Management and Automation**: Kasten K10 offers an intuitive user interface enabling administrators to manage migration and backup operations easily without deep expertise in each Kubernetes distribution. The solution also includes automation features for defining recurring migration and backup policies, integrating with CI/CD pipelines for continuous operations. Users can schedule migrations or restores based on maintenance windows, perform post-migration validation tests, and automate failover processes in case of issues on the source cluster.
-
-- **Security and Compliance**: In critical environments like Red Hat OpenShift or Kubernetes Engine, data security and compliance with standards (ISO, SOC, GDPR, etc.) are paramount. Kasten K10 ensures data encryption both in transit and at rest, along with auditing and traceability options for backup and restore operations. These capabilities are crucial for ensuring the security of migrated data, whether in production or testing environments. Kasten K10 is an indispensable solution for companies aiming to migrate Kubernetes Vanilla or VMware Tanzu clusters efficiently and securely to Red Hat Kubernetes Engine or OpenShift.
-
-Billing is based on worker nodes:
-
-| Unit of Work - Redhat OpenShift 4 with Data Foundations Backup Solution | Unit       | SKU                         |
-| :------------------------------------------------------------------------------------ | :-------- | :-------------------------- |
-=======
 | Redhat Openshift 4 with Data Foundations - Worker Node Backup Solution | Unit | SKU |
 | :------------------------------------------------------------------------------------ | :--- | :-------------------------- |
->>>>>>> 706be206
 | VEEAM - KASTEN K10 - Kubernetes data protection and application mobility              | 3 workers | csp:fr1:paas:kasten:3wkr:v1 |
 
 **Note**: *Please note that the required disk capacity for proper backup operation must be planned in the backup target environment—typically S3 storage. This is not included in the Openshift or Kasten service units.*
