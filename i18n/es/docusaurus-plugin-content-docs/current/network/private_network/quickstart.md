---
title: Guía de inicio
---
import shivaNetwork_001 from './images/shiva_network_001.png'
import shivaNetwork_002 from './images/shiva_network_002.png'
import shivaNetwork_003 from './images/shiva_network_003.png'
import shivaNetwork_004 from './images/shiva_network_004.png'
import shivaNetwork_005 from './images/shiva_network_005.png'
import shivaNetwork_006 from './images/shiva_network_006.png'
import shivaNetwork_007 from './images/shiva_network_007.png'
import shivaNetwork_008 from './images/shiva_network_008.png'
import shivaNetwork_009 from './images/shiva_network_009.png'
import shivaNetwork_010 from './images/shiva_network_010.png'
import shivaNetworkVnShareEnabled from './images/shiva_network_vn_share_enabled.png'
import shivaNetworkVnShared from './images/shiva_network_vn_shared.png'
import shivaNetworkVnSharedTenant from './images/shiva_network_vn_shared_tenant.png'
import shivaNetworkVnSharedWithMe from './images/shiva_network_vn_shared_with_me.png'
import shivaNetwork_order_001 from './images/shiva_order_network_001.png'
import shivaNetworkDeletePropagation from './images/shiva_network_delete_propagation.png'
import shivaNetworkDeletePropagationOrder from './images/shiva_network_delete_propagation_order.png'
import shivaNetworkDeletePropagationOrderValidate from './images/shiva_network_delete_propagation_order_validate.png'

## Redes privadas regionales

<<<<<<< HEAD
El pedido de redes privadas dentro de una región se realiza directamente en la consola Cloud Temple.
=======
El comando de las redes privadas dentro de una región se realiza directamente en la consola Cloud Temple.
>>>>>>> 30c247fb

### Dentro de un inquilino

La creación de una red virtual se realiza en el menú __*Redes*__ en la banda verde a la izquierda de la pantalla.

<img src={shivaNetwork_001} />

<<<<<<< HEAD
Luego haga clic en el botón __*Nueva red*__

Debe especificar el nombre de su red que se mostrará. Por defecto, todos sus clústeres accederán a su nueva red.

Ahora es posible crear varias redes simultáneamente. Simplemente haga clic en __*agregar una red*__.

<img src={shivaNetwork_002} />

En los siguientes pasos, podrá especificar más precisamente el alcance de la propagación dentro del tenant entre sus diferentes clústeres IaaS VMware o Open IaaS.

<div style={{display: 'flex', gap: '10px', alignItems: 'flex-start'}}>
  <img src={shivaNetwork_003} style={{flex: 1, maxWidth: '50%', height: 'auto', objectFit: 'contain'}} />
  <img src={shivaNetwork_004} style={{flex: 1, maxWidth: '50%', height: 'auto', objectFit: 'contain'}} />
</div>

### Gestión de pedidos de red

Después de completar todos los pasos, se crean sus redes y luego se genera un pedido para propagarlas. Puede realizar un seguimiento de sus pedidos:

- A través de la pestaña __*Pedidos*__ en el menú principal

<img src={shivaNetwork_order_001} />

- Haciendo clic en las etiquetas de información que redirigen a los pedidos relacionados

> __Importante:__ No es posible generar varios pedidos del mismo tipo de recurso simultáneamente. Debe esperar a que se procese el pedido actual antes de crear uno nuevo.
=======
Haga clic a continuación en el botón __*Nuevo red*__.

Debe especificar el nombre de su red que se mostrará. Por defecto, todos sus clusters accederán a su nueva red. Sin embargo, en el submenú __*Opciones Avanzadas*__, puede especificar con más precisión el alcance de la propagación dentro del inquilino entre sus diferentes clusters.

<img src={shivaNetwork_002} />

El conjunto de acciones posibles sobre sus redes se encuentra en el menú __*Acciones*__ de cada una de ellas:

- La activación del compartir una red entre inquilinos de una misma organización.
- La desactivación del compartir una red entre inquilinos de una misma organización.
- La adición de un compartir una red entre inquilinos de una misma organización.
- La supresión de un compartir una red entre inquilinos de una misma organización.
- La visualización gráfica de la propagación de una red en todos sus clusters y hipervisores dentro de un inquilino.
- La supresión de una propagación dentro de un inquilino.
- La modificación de una propagación dentro de un inquilino.
- La supresión de una red.
>>>>>>> 30c247fb

Todas las acciones posibles en sus redes se encuentran en el menú __*Acciones*__ de cada una:

- La activación del uso compartido de red entre tenants de la misma organización.
- La desactivación del uso compartido de red entre tenants de la misma organización.
- La adición de uso compartido de red entre tenants de la misma organización.
- La eliminación de uso compartido de red entre tenants de la misma organización.
- La visualización gráfica de la propagación de una red en todos sus clústeres e hipervisores dentro de un tenant.
- La eliminación de una propagación dentro de un tenant.
- La modificación de una propagación dentro de un tenant.

> La eliminación de redes aún no está disponible.

<img src={shivaNetwork_005} />
<img src={shivaNetwork_006} />

#### Visualización de la propagación de sus redes

<<<<<<< HEAD
Puede visualizar fácilmente en el menú __*Acciones*__ la propagación de una red hacia sus diferentes clústeres dentro del mismo tenant.

Elija la opción *"Visualizar propagación"*:
=======
Puede visualizar fácilmente, en el menú __*Actions*__, la propagación de una red hacia sus diferentes clusters dentro del mismo inquilino.
Elija la opción *"Visualizar la propagación"* :
>>>>>>> 30c247fb

<img src={shivaNetwork_007} />

#### Modificación de la propagación

<<<<<<< HEAD
La modificación de una propagación dentro de un tenant se realiza mediante la opción __*Propagar*__:
=======
La modificación de una propagación dentro de un tenant se realiza mediante la opción *Propagar*: seleccione luego los clusters que deben integrarse en esta propagación.
>>>>>>> 30c247fb

Luego elija hacia qué producto (IaaS VMware, Open IaaS, Bare metal) desea propagar sus redes, y luego los clústeres que deben integrarse en esta propagación.

<img src={shivaNetwork_008} />
<img src={shivaNetwork_009} />

__*Nota :*__ *La modificación de propagación está limitada a 20 redes por acción.*

#### Eliminación de la propagación

<<<<<<< HEAD
La eliminación de una propagación dentro de un tenant se realiza mediante la opción __*Eliminar propagación*__:
=======
La eliminación de una red dentro de un tenant se realiza mediante la opción *"Eliminar la red"* :
>>>>>>> 30c247fb

Luego elija qué propagación desea eliminar:

<img src={shivaNetworkDeletePropagation} />

Luego se crea un pedido, como durante la creación inicial con propagación.

<img src={shivaNetworkDeletePropagationOrder} />
<img src={shivaNetworkDeletePropagationOrderValidate} />

#### Propagación diferida de redes

Es posible separar la creación y propagación de redes en dos pasos distintos:

1. __Propagar una red existente__: Haga clic en la acción __*Propagar*__ en una red ya creada
2. __Seleccionar el destino de propagación__: Luego se crea un pedido, como durante la creación inicial con propagación.

#### Activación y desactivación de redes

Una red puede desactivarse temporalmente sin ser eliminada y luego reactivarse.

<img src={shivaNetwork_010} />

### Compartir red entre tenants

<<<<<<< HEAD
Por defecto, __las redes solo están disponibles dentro de un tenant__. Puede elegir __compartir una red entre varios tenants__ por razones técnicas o de conectividad.
Por lo tanto, es posible compartir una red entre sus __[Tenants](../../../console/iam/concepts/#tenant)__ dentro de la misma organización.

Simplemente active el uso compartido como se muestra a continuación.

<img src={shivaNetworkVnShareEnabled} />

Una vez activado el uso compartido, simplemente agregue un recurso compartido como se muestra a continuación.

<img src={shivaNetworkVnShared} />

Luego, seleccione el tenant de destino. Tenga en cuenta que la lista de tenants es dinámica.
Depende de su organización y sus derechos.
=======
Por defecto, __las redes están disponibles únicamente dentro de un tenant__. Puede elegir __compartir una red entre varios tenants__ por razones técnicas o de conectividad.  
Es posible compartir una red entre sus __[Tenant](../../console/iam/concepts.md#tenant)__ dentro de una misma organización.

Para ello, basta con activar el compartir como se muestra a continuación.

<img src={shivaNetworkVnShareEnabled} />

Una vez que se ha activado el compartir, simplemente debe agregar un compartir como se muestra a continuación.

<img src={shivaNetworkVnShared} />

Luego, seleccione el tenant objetivo. Atención, la lista de tenants es dinámica.  
Depende de su organización y de sus permisos.
>>>>>>> 30c247fb

<img src={shivaNetworkVnSharedTenant} />

Una vez que la red se haya compartido, será visible en la pestaña "Redes compartidas" desde su segundo tenant.

<img src={shivaNetworkVnSharedWithMe} />

### Visualización de redes compartidas

Una vez propagadas las redes, la pestaña "Redes compartidas" le permite visualizar las redes que otros tenants de su organización comparten con usted:

<img src={shivaNetwork_007} /><|MERGE_RESOLUTION|>--- conflicted
+++ resolved
@@ -22,11 +22,7 @@
 
 ## Redes privadas regionales
 
-<<<<<<< HEAD
 El pedido de redes privadas dentro de una región se realiza directamente en la consola Cloud Temple.
-=======
-El comando de las redes privadas dentro de una región se realiza directamente en la consola Cloud Temple.
->>>>>>> 30c247fb
 
 ### Dentro de un inquilino
 
@@ -34,7 +30,6 @@
 
 <img src={shivaNetwork_001} />
 
-<<<<<<< HEAD
 Luego haga clic en el botón __*Nueva red*__
 
 Debe especificar el nombre de su red que se mostrará. Por defecto, todos sus clústeres accederán a su nueva red.
@@ -61,24 +56,6 @@
 - Haciendo clic en las etiquetas de información que redirigen a los pedidos relacionados
 
 > __Importante:__ No es posible generar varios pedidos del mismo tipo de recurso simultáneamente. Debe esperar a que se procese el pedido actual antes de crear uno nuevo.
-=======
-Haga clic a continuación en el botón __*Nuevo red*__.
-
-Debe especificar el nombre de su red que se mostrará. Por defecto, todos sus clusters accederán a su nueva red. Sin embargo, en el submenú __*Opciones Avanzadas*__, puede especificar con más precisión el alcance de la propagación dentro del inquilino entre sus diferentes clusters.
-
-<img src={shivaNetwork_002} />
-
-El conjunto de acciones posibles sobre sus redes se encuentra en el menú __*Acciones*__ de cada una de ellas:
-
-- La activación del compartir una red entre inquilinos de una misma organización.
-- La desactivación del compartir una red entre inquilinos de una misma organización.
-- La adición de un compartir una red entre inquilinos de una misma organización.
-- La supresión de un compartir una red entre inquilinos de una misma organización.
-- La visualización gráfica de la propagación de una red en todos sus clusters y hipervisores dentro de un inquilino.
-- La supresión de una propagación dentro de un inquilino.
-- La modificación de una propagación dentro de un inquilino.
-- La supresión de una red.
->>>>>>> 30c247fb
 
 Todas las acciones posibles en sus redes se encuentran en el menú __*Acciones*__ de cada una:
 
@@ -97,24 +74,15 @@
 
 #### Visualización de la propagación de sus redes
 
-<<<<<<< HEAD
 Puede visualizar fácilmente en el menú __*Acciones*__ la propagación de una red hacia sus diferentes clústeres dentro del mismo tenant.
 
 Elija la opción *"Visualizar propagación"*:
-=======
-Puede visualizar fácilmente, en el menú __*Actions*__, la propagación de una red hacia sus diferentes clusters dentro del mismo inquilino.
-Elija la opción *"Visualizar la propagación"* :
->>>>>>> 30c247fb
 
 <img src={shivaNetwork_007} />
 
 #### Modificación de la propagación
 
-<<<<<<< HEAD
 La modificación de una propagación dentro de un tenant se realiza mediante la opción __*Propagar*__:
-=======
-La modificación de una propagación dentro de un tenant se realiza mediante la opción *Propagar*: seleccione luego los clusters que deben integrarse en esta propagación.
->>>>>>> 30c247fb
 
 Luego elija hacia qué producto (IaaS VMware, Open IaaS, Bare metal) desea propagar sus redes, y luego los clústeres que deben integrarse en esta propagación.
 
@@ -125,11 +93,7 @@
 
 #### Eliminación de la propagación
 
-<<<<<<< HEAD
 La eliminación de una propagación dentro de un tenant se realiza mediante la opción __*Eliminar propagación*__:
-=======
-La eliminación de una red dentro de un tenant se realiza mediante la opción *"Eliminar la red"* :
->>>>>>> 30c247fb
 
 Luego elija qué propagación desea eliminar:
 
@@ -155,7 +119,6 @@
 
 ### Compartir red entre tenants
 
-<<<<<<< HEAD
 Por defecto, __las redes solo están disponibles dentro de un tenant__. Puede elegir __compartir una red entre varios tenants__ por razones técnicas o de conectividad.
 Por lo tanto, es posible compartir una red entre sus __[Tenants](../../../console/iam/concepts/#tenant)__ dentro de la misma organización.
 
@@ -169,21 +132,6 @@
 
 Luego, seleccione el tenant de destino. Tenga en cuenta que la lista de tenants es dinámica.
 Depende de su organización y sus derechos.
-=======
-Por defecto, __las redes están disponibles únicamente dentro de un tenant__. Puede elegir __compartir una red entre varios tenants__ por razones técnicas o de conectividad.  
-Es posible compartir una red entre sus __[Tenant](../../console/iam/concepts.md#tenant)__ dentro de una misma organización.
-
-Para ello, basta con activar el compartir como se muestra a continuación.
-
-<img src={shivaNetworkVnShareEnabled} />
-
-Una vez que se ha activado el compartir, simplemente debe agregar un compartir como se muestra a continuación.
-
-<img src={shivaNetworkVnShared} />
-
-Luego, seleccione el tenant objetivo. Atención, la lista de tenants es dinámica.  
-Depende de su organización y de sus permisos.
->>>>>>> 30c247fb
 
 <img src={shivaNetworkVnSharedTenant} />
 
