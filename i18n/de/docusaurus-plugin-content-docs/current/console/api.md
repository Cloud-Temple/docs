---
title: API-Dokumentation
---
import ShivaProfil001 from './images/shiva_profil_001.png'
import ShivaProfil002 from './images/shiva_profil_002.png'
import ShivaProfil003 from './images/shiva_profil_003.png'
import ShivaProfil004 from './images/shiva_profil_004.png'
import ShivaProfil005 from './images/shiva_profil_005.png'
import ShivaApi001 from './images/shiva_api_001.png'
import ShivaApi002 from './images/shiva_api_002.png'
import ShivaApi003 from './images/shiva_api_003.png'
import ShivaApi004 from './images/shiva_api_004.png'

## API-Schlüssel

Der __API-Schlüssel__ ermöglicht die Authentifizierung, wenn Sie Anfragen an die API stellen möchten. Die Erstellung eines API-Schlüssels, auch bekannt als __Personal Access Token (PAT)__,
ist eine sichere Methode, um sich an die Shiva-APIs anzumelden, ohne eine grafische Benutzeroberfläche verwenden zu müssen. Jeder dieser Tokens ist mit einem Tenant und dem Benutzer verknüpft, der ihn erstellt hat.

Die Erstellung dieses Tokens erfolgt über Ihr Konto. Es ist möglich, mehrere Schlüssel zu generieren und für jeden die Berechtigungen entsprechend Ihren Rechten einzurichten.

Um einen API-Schlüssel zu erstellen, klicken Sie einfach auf Ihr __Profil__:

<img src={ShivaProfil001} />

Im Profilmenü klicken Sie auf __'Persönlichen Zugangstoken erstellen'__.

<img src={ShivaProfil003} />

Sie sehen nun alle API-Schlüssel, die für diesen Benutzer in diesem Tenant erstellt wurden. Klicken Sie auf __'Neuen persönlichen Zugangstoken erstellen'__.

<img src={ShivaProfil002} />

Sie müssen nun Folgendes angeben:

- Den Namen für diesen neuen Token,
- Ein Ablaufdatum (maximal 12 Monate Gültigkeit),
- Die zugehörigen Berechtigungen für den Token.

Anschließend werden die Details Ihres Tokens angezeigt. __Achtung: Der Zugriff auf diese Informationen ist nachträglich nicht mehr möglich.__

Wenn Sie diese Informationen nicht notieren, müssen Sie den Token löschen und neu erstellen.

<img src={ShivaProfil004} />

Aus Sicherheitsgründen wird empfohlen, mehrere Tokens zu erstellen, die jeweils einer spezifischen Aufgabe dienen (z. B. ein Token pro Anwendung oder pro Geschäftsprozess), anstatt einen einzigen Token mit allen Berechtigungen zu erstellen.

Sie sehen nun den neu erstellten Token und sein zukünftiges Ablaufdatum.

<img src={ShivaProfil005} />

:::info Lebenszyklus des Authentifizierungstokens
Wenn Sie Ihren **Personal Access Token (PAT)** verwenden, um sich bei der API zu authentifizieren, erhalten Sie daraufhin einen Zugangstoken zurück. Es ist wichtig zu beachten, dass dieser Zugangstoken ein **JSON Web Token (JWT)** mit begrenzter Gültigkeitsdauer ist.

-   **Gültigkeitsdauer**: Jeder JWT-Token ist für eine Dauer von **5 Minuten** gültig.
-   **Überprüfung**: Sie können das Erstellungsdatum (`iat`) und das Ablaufdatum (`exp`) Ihres Tokens überprüfen, indem Sie es decodieren. Online-Tools wie [jwt.io](https://jwt.io) ermöglichen dies einfach.

Sobald der Token abgelaufen ist, müssen Sie sich erneut mit Ihrem PAT authentifizieren, um einen neuen Token zu erhalten. Es wird daher empfohlen, diesen Lebenszyklus in Ihren Skripten und Anwendungen zu verwalten, indem Sie eine automatische Erneuerung des Tokens vorsehen.
:::

## Access to the API Portal

The OpenAPI 3.0 (Swagger) documentation for the Cloud Temple console APIs is available directly within the application:

<img src={ShivaApi001} />

Access to the APIs requires authentication. Once authenticated, all operations must include the header  
__'Authorization'__ with the bearer access token obtained during the authentication phase.

The URLs for the endpoints are directly provided in __Swagger__ (in the "Servers" object on each API page).

## Activities

The tracking of write-type requests (POST, PUT, PATCH, DELETE) is handled through activity management. Each such request automatically generates a corresponding activity. A HTTP status code 201 confirms the successful creation of the activity. The unique identifier of this activity is returned in the response headers under the key 'Location'.

<img src={ShivaApi002} />

Once the identifier has been retrieved, it is possible to access the activity details using the Activity module's API:

<img src={ShivaApi003} />

The activity content includes all essential information needed to identify the operation, its execution date, and its current progress status. Here is the model of an activity:

```
    {
    "tenantId": "UUIDV4",
    "description": "STRING",
    "type": "ComputeActivity" | "BackupActivity" | "IAMActivity" | "TagActivity" | "RTMSActivity" | "BastionActivity" | "SupportActivity",
    "tags": "STRING[]",
    "initiator": "UUIDV4",
    "concernedItems": [
        {
        "type": "string",
        "id": "string"
        }
    ],
    "id": "UUIDV4",
    "creationDate": "DATE",
    "operationType": "read" | "write",
    "state": "CompletedState | RunningState | WaitingState | FailedState"
}
```

The __state__ object can take different forms depending on the activity's status:

__waiting__, status before the operation has started:

```
    waiting: {}
```
__running__, status while the operation is in progress:

```
    running: {
    status: string;
    startDate: Date;
    progression: number;
    };
```
__failed__, status if the operation has failed:

```
    failed: {
    startDate: Date;
    stopDate: Date;
    reason: string;
    };
```
__completed__, status if the operation has finished successfully:

```
    completed: {
    startDate: Date;
    stopDate: Date;
    result: string;
    };
```

__Note: The resource's UUIDv4 identifier is available in the activity result once the activity has completed.__

## API limits

### Why limits?

The Cloud Temple console sets __caps on the number of requests__ a user can send to the API within a given time period. Implementing these rate limits is a common practice in API management, adopted for several essential reasons:

- __Prevention of abuse__: These limits help safeguard the API's integrity by preventing abusive or poorly designed usage that could compromise its operation.
- __Guarantee of service quality__: By regulating API access, we ensure a fair distribution of resources, allowing all users to enjoy a stable and high-performing experience.

Consider a poorly designed or inefficient script making repeated API calls, risking resource exhaustion and performance degradation. By setting request thresholds, we prevent such scenarios and ensure __a smooth, uninterrupted service__ for our entire customer base.

### What are the rate limits for the Cloud Temple Console API?

We apply quantitative restrictions on user interactions with the console for each product.

The limits are defined in __requests per second (r/s) and per source IP__. Once the threshold is exceeded, the system responds with an HTTP 429 error code, indicating that the allowed number of requests has been surpassed.

The following limits are in place:

| Product | Limit Threshold |
|---|---|
<<<<<<< HEAD
| Cloud Temple Konsole | 25 A/s |
| Identität (IAM) | 25 A/s |
| IaaS VMware | 25 A/s |
| OpenIaaS | 25 A/s |
| S3 | 25 A/s |
| OpenShift | 25 A/s |
| Bastion | 25 A/s |
| Netzwerk | 25 A/s |
| Hosting | 25 A/s |
| Marktplatz | 25 A/s |
| Support | 25 A/s |
| Benachrichtigung | 25 A/s |
| LLMaaS | 25 A/s |

### Spezifische Routen

Bestimmte API-Endpunkte, insbesondere solche, die mit der Authentifizierung oder sensiblen Aktionen zusammenhängen, haben restriktivere Limits, um die Sicherheit zu erhöhen und die Stabilität zu gewährleisten.

| Route | Limit |
=======
| Cloud Temple Console | 25 r/s |
| Identity (IAM) | 25 r/s |
| IaaS VMware | 25 r/s |
| OpenIaaS | 25 r/s |
| S3 | 25 r/s |
| OpenShift | 25 r/s |
| Bastion | 25 r/s |
| Networking | 25 r/s |
| Hosting | 25 r/s |
| Marketplace | 25 r/s |
| Support | 25 r/s |
| Notifications | 25 r/s |
| LLMaaS | 25 r/s |

### Specific Routes

Certain API endpoints, particularly those related to authentication or sensitive operations, have more restrictive limits to enhance security and ensure stability.

| Route | Limit Threshold |
>>>>>>> 706be206
|---|---|
| Authentication (IAM) | 5 r/s |
| IaaS - Storage (Datastores) | 20 r/s |
| Marketplace (Contact) | 1 r/min - 5 r/h |

### How Rate Limits Work

If the number of requests sent to an API endpoint exceeds the allowed limit, the API endpoint will respond by returning  
__an HTTP 429 status code__. This code indicates that the user has exceeded the permitted number of requests.  
When this occurs, the API endpoint will also provide a JSON object as part of the response,  
containing detailed information about the applied rate limit:

```
    {
        "error": {
            "status": "429 Too Many Requests",
            "message": "Too Many Requests"
        }
    }
```

### How to avoid making too many requests?

It is recommended to limit the number of API calls made by your automation to stay below the rate limit set for the endpoint.

This situation often occurs when multiple requests are executed in parallel, using several processes or threads.

There are several ways to improve the efficiency of your automation, including using __caching mechanisms__ and implementing a __retry system with exponential backoff__. This method involves taking a short pause when a rate limit error is encountered, then retrying the request. If the request fails again, the pause duration is progressively increased until the request succeeds or a maximum number of retries is reached.

This approach offers several advantages:

- __Exponential backoff__ ensures that initial attempts are made quickly, while longer delays are scheduled in case of repeated failures.
- Adding a __random variation__ to the pause helps prevent all retry attempts from occurring simultaneously.

It is important to note that __failed requests do not affect your rate limit__. However, continuously retrying a request may not be a sustainable long-term solution, as this behavior could change in the future. Therefore, we recommend against relying solely on this mechanism.

Python libraries __[Backoff](https://pypi.org/project/backoff/)__ and __[Tenacity](https://pypi.org/project/tenacity/)__ are excellent starting points for implementing retry strategies.

## API Endpoint Lifecycle

Information about the evolution of API endpoints is available in the release notes:

<img src={ShivaApi004} />

You will find a list of endpoints that are deprecated, organized by activity.

Additionally, deprecated endpoints will appear in our API as follows:  
__~~this/is/an/endpoint~~__ along with a definitive deletion date in the description.<|MERGE_RESOLUTION|>--- conflicted
+++ resolved
@@ -158,27 +158,6 @@
 
 | Product | Limit Threshold |
 |---|---|
-<<<<<<< HEAD
-| Cloud Temple Konsole | 25 A/s |
-| Identität (IAM) | 25 A/s |
-| IaaS VMware | 25 A/s |
-| OpenIaaS | 25 A/s |
-| S3 | 25 A/s |
-| OpenShift | 25 A/s |
-| Bastion | 25 A/s |
-| Netzwerk | 25 A/s |
-| Hosting | 25 A/s |
-| Marktplatz | 25 A/s |
-| Support | 25 A/s |
-| Benachrichtigung | 25 A/s |
-| LLMaaS | 25 A/s |
-
-### Spezifische Routen
-
-Bestimmte API-Endpunkte, insbesondere solche, die mit der Authentifizierung oder sensiblen Aktionen zusammenhängen, haben restriktivere Limits, um die Sicherheit zu erhöhen und die Stabilität zu gewährleisten.
-
-| Route | Limit |
-=======
 | Cloud Temple Console | 25 r/s |
 | Identity (IAM) | 25 r/s |
 | IaaS VMware | 25 r/s |
@@ -198,7 +177,6 @@
 Certain API endpoints, particularly those related to authentication or sensitive operations, have more restrictive limits to enhance security and ensure stability.
 
 | Route | Limit Threshold |
->>>>>>> 706be206
 |---|---|
 | Authentication (IAM) | 5 r/s |
 | IaaS - Storage (Datastores) | 20 r/s |
