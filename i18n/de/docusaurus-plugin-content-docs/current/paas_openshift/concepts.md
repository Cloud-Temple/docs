---
title: Konzepte
---
import oshiftOffert from './images/oshift_offert.png'

## Introduction to Red Hat OpenShift

**Red Hat OpenShift** is an enterprise container platform that automates the deployment, management, and scaling of containerized applications. It is a platform built around Docker, a containerization system that enables packaging an application and its dependencies into a virtual container, and Kubernetes, a container orchestration system that manages the execution and coordination of containers across a cluster of servers.

### Hauptfunktionen von Red Hat OpenShift:

- **Automatisiertes Bereitstellen und Management:** OpenShift vereinfacht den Prozess der Anwendungsbereitstellung, indem er Routineaufgaben wie Skalierung, Gesundheitsüberwachung und Lebenszyklusverwaltung von Containern automatisiert. Es bietet eine integrierte Umgebung für Entwicklung, Test und Produktion von Anwendungen.

- **Unterstützung mehrerer Sprachen und Dienste:** Die Plattform unterstützt eine breite Palette an Programmiersprachen (z. B. Java, Node.js, Python, Ruby und PHP) und bietet integrierte Dienste wie Messaging, Caching und Datenbanken, sodass Entwickler sich auf den Code konzentrieren können, anstatt sich um die Infrastruktur kümmern zu müssen.

- **Integration von CI/CD (Continuous Integration / Continuous Deployment):** OpenShift integriert CI/CD-Tools, die den Softwareentwicklungs-Pipeline automatisieren – von der ersten Änderung bis hin zum Produktions-Deployment – und so DevOps-Praktiken fördern.

- **Operations-Management:** OpenShift stellt Tools für Überwachung, Leistungsmanagement und Diagnose von Anwendungen und Infrastruktur bereit, die Betreibern helfen, die Gesundheit und Leistung der Systeme aufrechtzuerhalten.

- **Erweiterte Sicherheit:** Die Plattform ist mit integrierter Sicherheit ausgelegt und bietet Rollenbasierten Zugriff (RBAC), Aufgaben-Trennung sowie automatisierte Verwaltung von Geheimnissen, um Anwendungen und Daten zu schützen.

### Vorteile von Red Hat OpenShift:

- **Flexibilität:** Entwickler können die Tools, Sprachen und Frameworks ihrer Wahl verwenden.
- **Betriebseffizienz:** OpenShift optimiert die Ressourcennutzung, verkürzt die Time-to-Market und steigert die Produktivität der Entwickler.
- **Skalierbarkeit:** Die Plattform führt die Skalierung von Anwendungen automatisch aus, um dynamischen Anforderungen gerecht zu werden.
- **Sicherheit und Compliance:** Durch integrierte Sicherheitsrichtlinien unterstützt OpenShift die Einhaltung von Sicherheitsstandards und Compliance-Anforderungen.

Red Hat OpenShift ist eine umfassende Lösung für die Entwicklung, Bereitstellung und Verwaltung containerbasierter Anwendungen und bietet Unternehmen, die moderne Ansätze für die Softwareentwicklung verfolgen, eine leistungsstarke, sichere und flexible Plattform.

### Red Hat OpenShift Data Foundation

Red Hat OpenShift Data Foundation (ODF) is an integrated storage and data management solution designed to seamlessly operate within the OpenShift ecosystem. It provides a persistent, secure, and highly available data infrastructure for containerized applications, supporting modern container- and microservices-oriented development environments. ODF is engineered to simplify and automate data management in hybrid and multi-cloud environments, delivering a robust foundation for mission-critical enterprise applications.

#### Key Features of OpenShift Data Foundation:

- **Persistent Storage:** ODF provides a persistent storage layer for containers, essential for enterprise applications such as databases, content management systems, and applications requiring stateful operations.

- **Multicloud and Hybrid:** Designed for hybrid and multicloud environments, ODF delivers a consistent data management experience across different cloud platforms, enabling seamless application and data mobility.

- **Automation and Orchestration:** Deep integration with Kubernetes and OpenShift allows ODF to automate provisioning, scaling, and lifecycle management of storage based on application requirements.

- **High Availability and Resilience:** ODF leverages data replication and snapshotting to ensure high availability and data durability—critical for maintaining business continuity.

- **Data Security:** The solution includes advanced security features such as encryption at rest and in transit, along with customizable security and compliance policies. Our SecNumCloud implementation ensures multi-layered protection:
    - **Encryption at Rest:** The persistent storage provided by OpenShift Data Foundation relies on our underlying block storage infrastructure. As such, all data is encrypted at rest using the **XTS-AES 256** algorithm, compliant with the **FIPS 140-2** standard.
    - **Encryption in Transit:** All access to the platform—including the API, web console, and application traffic via routes—is systematically secured and encrypted using the **TLS** protocol.

#### Benefits of OpenShift Data Foundation:

- **Operational Flexibility:** ODF enables enterprises to efficiently manage their data across distributed environments, providing the flexibility needed to meet the evolving demands of modern applications.

- **Simplified Data Management:** By automating numerous data management tasks, ODF reduces complexity and frees up IT resources to focus on higher-value initiatives.

- **Cost Optimization:** ODF’s ability to dynamically adapt to storage requirements helps optimize costs by preventing over-provisioning and enabling more efficient use of available resources.

- **Improved Performance:** Designed to deliver high performance for enterprise applications, ODF includes optimization capabilities tailored to various workload types.

Red Hat OpenShift Data Foundation is an advanced data storage solution that enhances the efficiency, resilience, and security of enterprise applications deployed on OpenShift. By providing persistent, automated, and secure storage, ODF plays a critical role in enabling organizations to fully leverage the potential of container and hybrid cloud technologies.

## General Architecture of the Platform

### Allgemeines

Die Red Hat OpenShift-Plattform von Cloud Temple ist als regionale Lösung konzipiert und native auf [**drei verschiedene Verfügbarkeitszonen**](../additional_content/concepts_az.md) innerhalb derselben [Region](../additional_content/concepts_regional.md) von Cloud Temple bereitgestellt. Diese dreizonale Architektur erhöht die Verfügbarkeit und Resilienz der Daten erheblich.

Die Plattform besteht aus einem Control Plane und Worker-Knoten, die beide von der Cloud Temple-Infrastruktur verwaltet werden. Die Control Plane ist gleichmäßig auf die drei Verfügbarkeitszonen verteilt, was eine zentrale und sichere Verwaltung gewährleistet. Die Worker-Knoten werden hingegen durch Compute-Blades repräsentiert, die so angeordnet sind, dass jede Verfügbarkeitszone mindestens einen enthält.

Für die Worker-Knoten stehen mehrere Arten von Compute-Blades zur Verfügung, was eine flexible Anpassung an unterschiedliche betriebliche Anforderungen ermöglicht:

| Red Hat OpenShift 4 with Data Foundations - On Demand - 1 month | Einheit | SKU |
| :--- | :--- | :--- |
| OPENSHIFT - Control Plane - 3 Knoten - Region FR1 | 1 dedizierter Plan | csp:fr1:paas:oshift:plan:payg:v1 |
| OPENSHIFT - WORKER NODES - TINY - 3 x (10 Kerne / 20 Threads - 64 GB RAM - 512 GiB FLASH 1500 IOPS) | 3 dedizierte Worker | csp:fr1:paas:oshift:wkr:tiny:payg:v1 |
| OPENSHIFT - WORKER NODES - SMALL - 3 x (20 Kerne / 40 Threads - 128 GB RAM - 512 GiB FLASH 1500 IOPS) | 3 dedizierte Worker | csp:fr1:paas:oshift:wkr:small:payg:v1 |
| OPENSHIFT - WORKER NODES - STANDARD - 3 x (32 Kerne / 64 Threads - 384 GB RAM - 512 GiB FLASH 1500 IOPS) | 3 dedizierte Worker | csp:fr1:paas:oshift:wkr:std:payg:v1 |
| OPENSHIFT - WORKER NODES - ADVANCED - 3 x (48 Kerne / 96 Threads - 768 GB RAM - 512 GiB FLASH 1500 IOPS) | 3 dedizierte Worker | csp:fr1:paas:oshift:wkr:adv:payg:v1 |
| OPENSHIFT - WORKER NODES - PERF - 3 x (56 Kerne / 112 Threads - 1,5 TB RAM - 512 GiB FLASH 1500 IOPS) | 3 dedizierte Worker | csp:fr1:paas:oshift:wkr:perf:payg:v1 |
| OPENSHIFT - WORKER NODES - GPU - 3 x (32 Kerne / 64 Threads - 512 GB RAM - 512 GiB FLASH 1500 IOPS - 2x NVIDIA L40S 48 GB) | 3 dedizierte Worker + GPUs | csp:fr1:paas:oshift:wkr:gpu:payg:v1 |

Die Red Hat OpenShift-Angebote von Cloud Temple sind sowohl im Pay-As-You-Go-Modell als auch im 12-Monats-Reservierungsmodell verfügbar.

**Hinweise**:

1. *Die Aufrechterhaltung der Betriebsbereitschaft und Sicherheit der Control Plane liegt in der Verantwortung von Cloud Temple im Rahmen eines PaaS-Services.*

2. *Zum 15. Juni 2024 ist die Version 1 der Plattform softwareseitig bewusst begrenzt: maximal 30 Worker-Knoten (unabhängig vom Worker-Typ) und insgesamt 50 TiB persistenten Speicher. Falls diese Grenzen für Ihr Projekt kritisch sind, wenden Sie sich bitte an den Support.*

3. *Jeder Worker-Knoten verfügt standardmäßig über 512 GiB Flash-Speicher. Damit ergibt sich pro Einheit (1 Worker pro AZ) ein Gesamtspeicher von 1,5 TiB.*

4. *Ein Worker-Knoten kann standardmäßig bis zu 250 Pods verwalten. Diese Anzahl kann über den Parameter `podsPerCore` angepasst werden – beispielsweise ergeben sich bei 10 Pods pro Kern auf einem 4-Kern-Knoten maximal 40 Pods. Weitere technische Details finden Sie in der [Dokumentation zur Pod-Verwaltung](https://docs.openshift.com/container-platform/4.16/nodes/nodes/nodes-nodes-managing-max-pods.html) und im [Leitfaden zu OpenShift-Grenzwerten](https://docs.openshift.com/container-platform/4.16/scalability_and_performance/planning-your-environment-according-to-object-maximums.html).*

5. *Das PaaS-OpenShift-Angebot beinhaltet standardmäßig den Zugriff auf die drei Verfügbarkeitszonen – eine zusätzliche Buchung ist nicht erforderlich.*

6. *Es ist möglich, den Cluster später um zusätzlichen Block-Speicher zu erweitern.*

7. *Die Knoten werden gleichmäßig auf die drei Verfügbarkeitszonen verteilt (1 Knoten pro Zone). Es ist nicht möglich, einen Cluster durch Zuweisung einer größeren Anzahl von Knoten zu einer einzelnen Zone zu unbalancieren.*

<<<<<<< HEAD
### Offre RedHat imballée dans le cadre de la plateforme OpenShift Cloud Temple

La plateforme est une Redhat OpenShift 4, basée sur [RedHat OpenShift Platform Plus](https://www.redhat.com/en/technologies/cloud-computing/openshift/platform-plus) et inclut [OpenShift DataFoundation Essential](https://www.redhat.com/en/resources/add-capabilities-enterprise-deployments-datasheet).
=======
### Red Hat Offer deployed within the OpenShift Cloud Temple platform

The platform is a Red Hat OpenShift 4 based on [Red Hat OpenShift Platform Plus](https://www.redhat.com/en/technologies/cloud-computing/openshift/platform-plus) and includes [OpenShift Data Foundation Essential](https://www.redhat.com/en/resources/add-capabilities-enterprise-deployments-datasheet).
>>>>>>> 706be206

<img src={oshiftOffert} />

## Backup-Strategie für Ihre PaaS-Plattform Openshift

Die Sicherung und Wiederherstellung der PaaS-Plattform Openshift liegt in der Verantwortung von Cloud Temple für den **ETCD**-Teil im Rahmen der Plattformverwaltung. **Die Sicherung und Wiederherstellung für den Bereich Deployment und Anwendungsdaten liegt in der Verantwortung des Auftraggebers.**

Cloud Temple stellt für seine Kunden das Angebot **Veeam Kasten K10** (Veeam [**Kasten K10**](https://www.veeam.com/fr/kubernetes-native-backup-and-restore.html)) zur Verfügung, eine Plattform speziell für die Datenverwaltung in Kubernetes-Umgebungen. Sie wurde entwickelt, um die Anforderungen an den Daten- und Anwendungs-Schutz zu erfüllen, und bietet leistungsstarke Funktionen für Sicherung, Wiederherstellung, Migration und Disaster Recovery. Kasten K10 integriert sich nahtlos in Kubernetes-Umgebungen, unabhängig davon, ob diese auf Cloud-Clustern oder vor Ort betrieben werden, und kann an unterschiedliche Einsatzszenarien angepasst werden, insbesondere bei der Migration von Clustern zwischen verschiedenen Kubernetes-Distributionen wie Kubernetes Vanilla, VMware Tanzu, Red Hat Kubernetes Engine und Red Hat OpenShift.

Ein zentrales Anwendungsfeld von Kasten K10 ist **die Migration von Clustern zwischen verschiedenen Kubernetes-Plattformen**. Egal ob zur Umstellung auf eine robustere Infrastruktur oder zur Konsolidierung bestehender Umgebungen – Kasten K10 bietet einfache und effiziente Werkzeuge zur Durchführung solcher Migrationen:

 - **Sicherung und Schutz der Daten**: Bei der Migration eines Kubernetes-Vanilla- oder VMware-Tanzu-Clusters zu Red Hat Kubernetes Engine oder OpenShift ist die erste Schritt die Sicherung der Anwendungsdaten und deren Zustände. Kasten K10 integriert sich problemlos in die Kubernetes-API, um Anwendungen, deren Abhängigkeiten sowie zugehörige Datenvolumes zu identifizieren. Dazu gehören die Sicherung von Persistent Volumes (PV), Datenbanken, Konfigurationen und Geheimnissen. Kasten K10 unterstützt eine breite Palette von Speicheranbietern (S3, Google Cloud Storage, Azure Blob Storage usw.), was die Erstellung von Momentaufnahmen der zu migrierenden Anwendungen ermöglicht. Diese Sicherungen werden sicher gespeichert, mit Verschlüsselungsoptionen und granularem Zugriffssteuerung, um die Datensicherheit während des gesamten Prozesses zu gewährleisten.

 - **Portabilität und Migration**: Die Migration zwischen Kubernetes-Distributionen wie Vanilla oder Tanzu und Red Hat-Lösungen wie OpenShift oder Kubernetes Engine kann komplex sein, da die Architekturen und Konfigurationen der Plattformen unterschiedlich sind. Kasten K10 vereinfacht diesen Prozess durch eine Abstraktionsschicht für die Portabilität von Anwendungen. Bei der Migration repliziert Kasten K10 Konfigurationen und Daten von einem Quell-Cluster auf einen Ziel-Cluster, wobei die Besonderheiten jedes Umfelds berücksichtigt werden. Beispielsweise können Kubernetes-Objekte wie ConfigMaps, Secrets, PVs sowie CRDs (Custom Resource Definitions) unter Berücksichtigung der spezifischen Anforderungen jeder Kubernetes-Distribution – sei es ein Red Hat OpenShift- oder Kubernetes Engine-Cluster – migriert werden. Der Prozess ist automatisiert, was das Risiko menschlicher Fehler erheblich reduziert. Zudem ermöglicht Kasten K10 eine schrittweise oder vollständige Migration je nach Bedarf und bietet Echtzeit-Übersicht über den Status der Migration, was die Verwaltung und Überwachung des Übergangs erleichtert.

 - **Multi-Cloud- und Multi-Distribution-Kompatibilität**: Kasten K10 ist für hybride und Multi-Cloud-Umgebungen konzipiert, was sie zu einem idealen Werkzeug für Organisationen macht, die Anwendungen von Tanzu- oder Vanilla-Clustern in Red Hat-Umgebungen im Cloud-Bereich (Cloud Temple, Amazon EKS, Azure AKS, Google GKE) oder auf lokalen Infrastrukturen migrieren möchten. Dies gewährleistet maximale Flexibilität und ermöglicht DevOps-Teams, den besten Umgebungsbereich je nach Geschäftsbedarf oder Modernisierungsstrategie auszuwählen.

 - **Einfache Verwaltung und Automatisierung**: Kasten K10 bietet eine intuitive Benutzeroberfläche, die Administratoren die Verwaltung von Migrationen und Sicherungen erleichtert, ohne tiefgehende Kenntnisse jeder einzelnen Kubernetes-Plattform zu erfordern. Die Lösung verfügt zudem über Automatisierungsfunktionen, mit denen wiederkehrende Sicherungs- und Migrationsrichtlinien definiert werden können, die nahtlos in CI/CD-Pipelines integriert werden können, um kontinuierliche Operationen zu ermöglichen. Benutzer können Migrationen oder Wiederherstellungen nach Wartungsfenstern planen, Validierungstests nach der Migration durchführen und Prozesse für Failover im Falle von Problemen auf dem Quell-Cluster automatisieren.

 - **Sicherheit und Compliance**: Bei Migrationen in kritische Umgebungen wie Red Hat OpenShift oder Kubernetes Engine sind Datensicherheit und Einhaltung von Standards (ISO, SOC, GDPR usw.) entscheidend. Kasten K10 gewährleistet die Verschlüsselung von Daten im Transit und im Ruhezustand und bietet Audit- und Nachverfolgungsfunktionen für Sicherungs- und Wiederherstellungsoperationen. Diese Funktionen sind unerlässlich, um die Sicherheit der migrierten Daten – egal ob in Produktions- oder Testumgebungen – zu gewährleisten. Kasten K10 ist eine unverzichtbare Lösung für Unternehmen, die Kubernetes-Cluster von Vanilla oder VMware Tanzu effizient und sicher in Red Hat Kubernetes Engine oder OpenShift migrieren möchten.

 Die Abrechnung erfolgt nach Anzahl der Worker Nodes.

<<<<<<< HEAD
| Unit of Work - Redhat OpenShift 4 with Data Foundations Backup Solution | Unit       | SKU                         |
| :------------------------------------------------------------------------------------ | :-------- | :-------------------------- |
| VEEAM - KASTEN K10 - Kubernetes data protection and application mobility              | 3 workers | csp:fr1:paas:kasten:3wkr:v1 |
=======
| Einheiten für Redhat Openshift 4 mit Data Foundations - Worker Node Backup Lösung | Einheit | SKU                         |
| :------------------------------------------------------------------------------------ | :------ | :-------------------------- |
| VEEAM - KASTEN K10 - Kubernetes-Daten-Schutz und Anwendungs-Mobilität                  | 3 Worker | csp:fr1:paas:kasten:3wkr:v1 |
>>>>>>> 706be206

**Hinweis**: *Bitte beachten Sie, dass der erforderliche Speicherplatz für die ordnungsgemäße Funktion Ihrer Sicherung auf dem Zielumfeld Ihrer Sicherung (typischerweise S3-Speicher) vorab bereitzustellen ist. Er ist nicht in den Openshift- oder Kasten-Einheiten enthalten.*

**(1)** _OADP ist nicht nativ im Cluster installiert. Lediglich Kasten ist aktiviert, um Migrationen, Sicherungen und Wiederherstellungen zu verwalten._

## Load Balancers

The **SecNumCloud OpenShift** environment offers load balancing solutions tailored to multiple functional scopes, ensuring secure and optimized traffic management.

The load balancers cover four distinct scopes, leveraging different layers of the OSI model:

- **Access to administration tools** (API server and OpenShift console)  
- **Public HTTP/HTTPS traffic**  
- **Private HTTP/HTTPS traffic**  
- **Specialized traffic requiring advanced customization**

### Access to Administration Tools

Access to administration tools is secured by dedicated load balancers. These are protected by enhanced security controls, including a configurable whitelist managed via the **Cloud Temple** console, ensuring strict access management.

### Public HTTP/HTTPS Traffic

**Public LoadBalancers**, based on **HAProxy**, operate at **Layer 4** of the OSI model. They enable you to expose your workloads via **HTTP/HTTPS** using **routes** and **ingresses**, ensuring efficient and high-performance distribution of incoming traffic.

### Private HTTP/HTTPS Traffic (Interconnection with Your IaaS SNC Services)

**Private LoadBalancers** enable communication with your **IaaS SNC** services without public exposure. Like their public counterparts, they distribute **HTTP/HTTPS** traffic while maintaining a secure and isolated environment.

### Specific Traffic

**Specific traffic** is managed through the LoadBalancer **MetalLB**. It supports advanced requirements that demand fine-grained customization, for example:

- Connecting to a database via **TCP**
- Handling **UDP** streams for real-time or low-latency applications
- Routing advanced protocols such as **QUIC** or **MQTT-SN**, thus providing increased flexibility

This solution enables you to handle your specific traffic flows, whether for private interconnections or public exposure needs.

Routing is performed using dedicated **public and private IP addresses**. By default, you are assigned the following IP addresses for service exposure:

- **4 public IP addresses**
- **254 private IP addresses**

If these resources are insufficient to support your workloads, you can request additional IP addresses—either **public** or **private**—from our support team.

> **Note**: The integrated LoadBalancers do not function as a **WAF**. A **WAF as a Service** solution will be available shortly.

## Rechte und Berechtigungen

Hier sind die wichtigsten Berechtigungen, die implementiert wurden:

|       Gruppe       |         API-Endpunkt          |                                                                                       Ressourcenberechtigungen                                                                                       |
|--------------------|-------------------------------|----------------------------------------------------------------------------------------------------------------------------------------------------------------------------------------------------|
|        Core        |       ("")/Apps               | ConfigMaps, Endpoints, PersistentVolumeClaims, Pods, ReplicationControllers, Secrets, Services, DaemonSets, Deployments, ReplicaSets, StatefulSets, Create, Get, List, Watch, Update, Patch, Delete |
|        Core        |          ("")                 |                                                                                           Secrets Create                                                                                           |
| config.kio.kasten.io|        Profiles               |                                                                          Get, List, Watch, Create, Update, Patch, Delete                                                                           |
| config.kio.kasten.io|     PolicyPresets,            |                                                TransformSets, BlueprintBindings, StorageSecurityContexts, StorageSecurityContextBindings Get, List                                                 |
| config.kio.kasten.io|         Alle                 |                                                                                    alle Ressourcen (*) Get, List                                                                                    |
|       Batch        |       CronJobs,               |                                                                        Jobs Create, Get, List, Watch, Update, Patch, Delete                                                                        |
|    Autoscaling     | HorizontalPodAutoscalers      |                                                                          Create, Get, List, Watch, Update, Patch, Delete                                                                           |
|     Networking     |       Ingresses,              |                                                                  NetworkPolicies Create, Get, List, Watch, Update, Patch, Delete                                                                   |
|       Policy       |  PodDisruptionBudgets         |                                                                          Create, Get, List, Watch, Update, Patch, Delete                                                                           |
|       Route        |      (OpenShift)              |                                                                       Routes Create, Get, List, Watch, Update, Patch, Delete                                                                       |
|       Build        |      (OpenShift)              |                                                          BuildConfigs, Builds, BuildLogs Create, Get, List, Watch, Update, Patch, Delete                                                           |
|       Image        |      (OpenShift)              |                                                           ImageStreams, ImageStreamTags Create, Get, List, Watch, Update, Patch, Delete                                                            |
|        Apps        |      (OpenShift)              |                                                                 DeploymentConfigs Create, Get, List, Watch, Update, Patch, Delete                                                                  |
|      Template      |      (OpenShift)              |                                                            Templates, TemplateInstances Create, Get, List, Watch, Update, Patch, Delete                                                            |
|   Authorization    |         Roles,                |                                                                    RoleBindings Create, Get, List, Watch, Update, Patch, Delete                                                                    |
|        RBAC        |         Roles,                |                                                                    RoleBindings Create, Get, List, Watch, Update, Patch, Delete                                                                    |
|      Project       |      (OpenShift)              |                                                                                Projects Get, Delete, Update, Patch                                                                                 |
|     Operators      |     Subscriptions,            |                                        ClusterServiceVersions, CatalogSources, InstallPlans, OperatorGroups Create, Get, List, Watch, Update, Patch, Delete                                        |
|    Cert-Manager    |     Certificates,             |                                                    CertificateRequests, Issuers, ClusterIssuers Create, Get, List, Watch, Update, Patch, Delete                                                    |
|      Logging       |      (OpenShift)              |                                                       ClusterLogForwarders, ClusterLoggings Create, Get, List, Watch, Update, Patch, Delete                                                        |
|      Storage       |    VolumeSnapshots            |                                                                          Get, List, Watch, Create, Update, Patch, Delete                                                                           |
|        Ceph        |         (Rook)                |                                          CephClusters, CephBlockPools, CephFilesystems, CephObjectStores Create, Get, List, Watch, Update, Patch, Delete                                           |
|       NooBaa       |     BackingStores,            |                                                           BucketClasses, NooBaaAccounts Create, Get, List, Watch, Update, Patch, Delete                                                            |
|    ObjectBucket    |  ObjectBucketClaims,          |                                                                   ObjectBuckets Create, Get, List, Watch, Update, Patch, Delete                                                                    |
|        OCS         |      (OpenShift)              |                                                         StorageClusters, StorageConsumers Create, Get, List, Watch, Update, Patch, Delete                                                          |
|       Local        |        Storage                 |                                                        LocalVolumes, LocalVolumeDiscoveries Create, Get, List, Watch, Update, Patch, Delete                                                        |
|        CSI         |         Addons                 |                                                           CSIAddonsNodes, NetworkFences Create, Get, List, Watch, Update, Patch, Delete                                                            |
|      Metrics       |         Pods,                 |                                                                                             Nodes Get                                                                                              |
|      Security      | PodSecurityPolicyReviews      |                                                                                               Create                                                                                               |
|       Custom       |       Ressourcen               |                                       Verschiedene benutzerdefinierte Ressourcen im Zusammenhang mit Kasten K10, Keycloak usw. Create, Get, List, Watch, Update, Patch, Delete                                        |

## Security Restrictions and Requirements on OpenShift SecNumCloud

### Dedicated Control Plane

Running workloads on the **control plane** is strictly prohibited. This restriction ensures the security and stability of the OpenShift platform on **SecNumCloud** by limiting access to critical resources.

### Restriction of Containers with Elevated Privileges (rootless)

To comply with the security requirements of the **SecNumCloud reference framework**, only **rootless containers** are permitted. This approach enhances security by preventing any privileged access to containers.

Applications requiring elevated privileges must be adapted, as their deployment will not be allowed. This restriction also applies to **Helm Charts** and **operators** using non-rootless images, making their use incompatible with the infrastructure.

### Restrictions on ClusterRoles

In our OpenShift offering, access management at the cluster level is strictly regulated to ensure **security and compliance** with SecNumCloud.

This means **restrictions on ClusterRoles**, limiting global privileges. While these restrictions may require technical adjustments, they are essential for enhancing the resilience and stability of the environment.

Our support team is available to assist you in adapting your configurations and advise you on possible alternatives.

### Restrictions on Security Context Constraints (SCC)

**Security Context Constraints (SCC)** are enforced and cannot be modified by users. As a result, container execution parameters (such as access privileges, Linux capabilities, etc.) are predefined and not customizable.

This restriction aims to prevent unauthorized access to critical cluster resources. Applications requiring specific security contexts must be adapted to comply with the existing SCCs.

From an operational perspective, this may require architectural adjustments and modifications to deployment processes, particularly for **Helm Charts** and **operators** that do not adhere to these constraints.

### Limitations on Custom Resource Definitions (CRDs)

To ensure **SecNumCloud compliance**, the use of **Custom Resource Definitions (CRDs)** and custom controllers is restricted.

This measure, tied to cluster permissions, prevents the deployment of unauthorized resources that could impact the stability and security of the infrastructure. It also applies to **operators** and **Helm Charts**, with limitations on **RBAC** rights.

**Non-certified CRDs** may be rejected to ensure cluster integrity. Only **CRDs from certified operators or Helm Charts** are permitted after validation by our services.

Our support team can guide you through this process and advise on best practices to follow.

### Removal of support for dynamic IP addresses for runners

**OpenShift SecNumCloud runners** must be configured with **static IP addresses**.

This requirement ensures secure access to **OpenShift APIs**, administration interfaces, and access management tools in the **Cloud Temple** console.

**Dynamic IP addresses are not supported**, requiring appropriate configuration to ensure connectivity and security of the components.

## Wissenswertes

• Wenn die Hardwarekomponenten auf Plattformebene veraltet sind und ein Umzug zu neuen Rechenressourcen notwendig wird, übernimmt Cloud Temple alle Hardware-Migrationen kostenfrei und ohne Dienstunterbrechung.

• Für die Testung von OpenShift stellt Cloud Temple kein dediziertes Umfeld bereit, doch können Sie [die Red Hat Testplattformen](https://www.redhat.com/fr/technologies/cloud-computing/openshift/try-it) nutzen.

• Für die Automatisierung Ihrer Infrastruktur empfehlen wir den offiziellen Terraform-Anbieter für OpenShift.<|MERGE_RESOLUTION|>--- conflicted
+++ resolved
@@ -96,15 +96,9 @@
 
 7. *Die Knoten werden gleichmäßig auf die drei Verfügbarkeitszonen verteilt (1 Knoten pro Zone). Es ist nicht möglich, einen Cluster durch Zuweisung einer größeren Anzahl von Knoten zu einer einzelnen Zone zu unbalancieren.*
 
-<<<<<<< HEAD
-### Offre RedHat imballée dans le cadre de la plateforme OpenShift Cloud Temple
-
-La plateforme est une Redhat OpenShift 4, basée sur [RedHat OpenShift Platform Plus](https://www.redhat.com/en/technologies/cloud-computing/openshift/platform-plus) et inclut [OpenShift DataFoundation Essential](https://www.redhat.com/en/resources/add-capabilities-enterprise-deployments-datasheet).
-=======
 ### Red Hat Offer deployed within the OpenShift Cloud Temple platform
 
 The platform is a Red Hat OpenShift 4 based on [Red Hat OpenShift Platform Plus](https://www.redhat.com/en/technologies/cloud-computing/openshift/platform-plus) and includes [OpenShift Data Foundation Essential](https://www.redhat.com/en/resources/add-capabilities-enterprise-deployments-datasheet).
->>>>>>> 706be206
 
 <img src={oshiftOffert} />
 
@@ -128,15 +122,9 @@
 
  Die Abrechnung erfolgt nach Anzahl der Worker Nodes.
 
-<<<<<<< HEAD
-| Unit of Work - Redhat OpenShift 4 with Data Foundations Backup Solution | Unit       | SKU                         |
-| :------------------------------------------------------------------------------------ | :-------- | :-------------------------- |
-| VEEAM - KASTEN K10 - Kubernetes data protection and application mobility              | 3 workers | csp:fr1:paas:kasten:3wkr:v1 |
-=======
 | Einheiten für Redhat Openshift 4 mit Data Foundations - Worker Node Backup Lösung | Einheit | SKU                         |
 | :------------------------------------------------------------------------------------ | :------ | :-------------------------- |
 | VEEAM - KASTEN K10 - Kubernetes-Daten-Schutz und Anwendungs-Mobilität                  | 3 Worker | csp:fr1:paas:kasten:3wkr:v1 |
->>>>>>> 706be206
 
 **Hinweis**: *Bitte beachten Sie, dass der erforderliche Speicherplatz für die ordnungsgemäße Funktion Ihrer Sicherung auf dem Zielumfeld Ihrer Sicherung (typischerweise S3-Speicher) vorab bereitzustellen ist. Er ist nicht in den Openshift- oder Kasten-Einheiten enthalten.*
 
