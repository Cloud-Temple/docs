import type { SidebarsConfig } from '@docusaurus/plugin-content-docs';

const sidebars: SidebarsConfig = {
  docSidebar: [
    {
      type: 'doc',
      id: 'home',
    },
    {
      type: 'doc',
      id: 'changelog',
    },
    {
      type: 'html', // Séparateur et titre
      value: `
        <hr class="sidebar-separator" />
        <h3 class="sidebar-title">Console</h3>
      `,
    },
    {
      type: 'doc',
      id: 'console/console',
    },
    {
      type: 'doc',
      id: 'console/console_quickstart',
    },
    {
      type: 'doc',
      id: 'console/status',
    },
    {
      type: 'doc',
      id: 'console/orders',
    },
    {
      type: 'doc',
      id: 'console/metrics/concepts',
    },
    {
      type: 'doc',
      id: 'console/api',
    },
    {
      type: 'category',
      label: 'Security',
      items: [
        'console/security/security_recommendations',
        'console/security/security_alarms',
      ],
    },
    {
      type: 'category',
      label: 'IAM',
      items: [
        'console/iam/iam',
        'console/iam/concepts',
        'console/iam/quickstart',
        {
          type: 'category',
          label: 'IAM Tutorials',
          items: [
            'console/iam/tutorials/sso_azuread',
            'console/iam/tutorials/sso_adfs',
            'console/iam/tutorials/sso_jumpcloud',
            'console/iam/tutorials/sso_intune',
            'console/iam/tutorials/sso_okta',
          ],
        },
      ],
    },
    {
      type: 'category',
      label: 'AdditionalContent',
      items: [
        'additional_content/concepts_regional',
        'additional_content/concepts_az',
      ],
    },
    {
      type: 'html',
      value: `
        <br>
        <h3 class="sidebar-title">Products</h3>
      `,
    },
    {
      type: 'category',
      label: 'Bare Metal',
      items: [
        'iaas_bare-metal/iaas_bare-metal',
        'iaas_bare-metal/concepts',
        'iaas_bare-metal/quickstart',
        'iaas_bare-metal/tutorials',
      ],
    },
    {
      type: 'category',
      label: 'Marketplace',
      items: [
        'marketplace/marketplace',
        'marketplace/concepts',
        'marketplace/quickstart',
        {
          type: 'category',
          label: 'Marketplace Tutorials',
          items: [
            'marketplace/tutorials/deploy_openiaas',
            'marketplace/tutorials/deploy_vmware',
            'marketplace/tutorials/contact_partner',
            'marketplace/tutorials/customize_image_openiaas',
            'marketplace/tutorials/customize_image_vmware',
          ],
        },
      ],
    },
    {
      type: 'category',
      label: 'Bastion',
      items: [
        'bastion/bastion',
        'bastion/concepts',
        'bastion/quickstart',
        'bastion/tutorials',
      ],
    },
    {
      type: 'category',
      label: 'Housing',
      items: [
        'housing/housing',
        'housing/concepts',
        'housing/quickstart',
        'housing/tutorials',
      ],
    },
    {
      type: 'category',
      label: 'IaaS OpenSource',
      items: [
        'iaas_opensource/iaas_opensource',
        'iaas_opensource/concepts',
        'iaas_opensource/quickstart',
        {
          type: 'category',
          label: 'OpenSource Tutorials',
          items: [
            {
              type: 'category',
              label: 'High Availability',
              items: [
                'iaas_opensource/tutorials/high_availability/manage_pool',
                'iaas_opensource/tutorials/high_availability/manage_vm',
              ],
            },
          ],
        },
      ],
    },
    {
      type: 'category',
      label: 'IaaS VMware',
      items: [
        'iaas_vmware/iaas_vmware',
        'iaas_vmware/concepts',
        'iaas_vmware/quickstart',
        {
          type: 'category',
          label: 'VMware Tutorials',
          items: [
            {
              type: 'category',
              label: 'Backup',
              items: [
                'iaas_vmware/tutorials/backup/iaas_backup',
              ],
            },
            'iaas_vmware/tutorials/configure_management_vm',
            'iaas_vmware/tutorials/deploy_vm_template',
            'iaas_vmware/tutorials/deploy_vm_terraform',
            'iaas_vmware/tutorials/vm_encryption',
          ],
        },
      ],
    },
    {
      type: 'category',
<<<<<<< HEAD
      label: 'PaaS OpenShift',
=======
      label: 'Containers',
      link: {
        type: 'doc',
        id: 'containers_overview',
      },
>>>>>>> 706be206
      items: [
        {
          type: 'category',
          label: 'PaaS Openshift',
          items: [
            'paas_openshift/paas_openshift',
            'paas_openshift/concepts',
            'paas_openshift/quickstart',
        {
          type: 'category',
          label: 'Openshift Tutorials',
          items: [
            'paas_openshift/tutorials/deploy-through-helmfile',
            'paas_openshift/tutorials/deploy-vm-with-kubevirt',
            'paas_openshift/tutorials/using-kasten'
          ]
        }
          ],
        },
        {
          type: 'category',
          label: 'Managed Kubernetes',
          items: [
            'managed_kubernetes/managed_kubernetes',
            'managed_kubernetes/concepts',
            'managed_kubernetes/quickstart',
            {
          type: 'category',
          label: 'Tutorials MK',
          items: [
            'managed_kubernetes/tutorials/firstdeploy',
            'managed_kubernetes/tutorials/networking',
            'managed_kubernetes/tutorials/usingcapsule',
            'managed_kubernetes/tutorials/usingkubecosts',
            'managed_kubernetes/tutorials/usingkasten',
            'managed_kubernetes/tutorials/usingargocd',
          ],
        },
          ],
        },
      ],
    },
    {
      type: 'category',
      label: 'LLMaaS',
      items: [
        'llmaas/llmaas',
        'llmaas/concepts',
        'llmaas/rag_explained',
        'llmaas/quickstart',
        'llmaas/api',
        'llmaas/models',
        'llmaas/tutorials',
        'llmaas/faq',
      ],
    },
    {
      type: 'category',
      label: 'Network',
      items: [
        {
          type: 'category',
          label: 'Privates Network',
          items: [
            'network/private_network/private_network',
            'network/private_network/concepts',
            'network/private_network/quickstart',
            'network/private_network/tutorials',
          ],
        },
        {
          type: 'category',
          label: 'Internet',
          items: [
            'network/internet/internet',
            'network/internet/concepts',
            'network/internet/quickstart',
            {
              type: 'category',
              label: 'Internet Tutorials',
              items: [
                'network/internet/tutorials/forti',
                'network/internet/tutorials/pfSense',
              ],
            },
          ],
        },
      ],
    },
    {
      type: 'category',
      label: 'Storage',
      items: [
        {
          type: 'category',
          label: 'Object Storage',
          items: [
            'storage/oss/oss',
            'storage/oss/concepts',
            'storage/oss/quickstart',
            {
              type: 'category',
              label: 'Object Storage Tutorials',
              link: {
                type: 'doc',
                id: 'storage/oss/tutorials',
              },
              items: [
                'storage/oss/tutorials/bucket-access',
                'storage/oss/tutorials/cloudberry-explorer',
                'storage/oss/tutorials/winscp',
                'storage/oss/tutorials/mc-mirror',
                'storage/oss/tutorials/aws-s3-sync',
                'storage/oss/tutorials/python-boto3',
                'storage/oss/tutorials/file-hashing',
                'storage/oss/tutorials/restic',
              ],
            },
          ],
        },
      ],
    },
    {
      type: 'html', // Séparateur et titre
      value: `
        <hr class="sidebar-separator" />
        <h3 class="sidebar-title">Contractuel</h3>
      `,
    },
    {
      type: 'doc',
      id: 'contractual/orderdoc',
    },
    {
      type: 'category',
      label: 'Contractual documents',
      items: [
        'contractual/cgvu',
        'contractual/iaas/sla_iaas',
        'contractual/iaas/sla_openiaas',
        'contractual/paas/sla_paas',
        'contractual/baremetal',
        'contractual/dpa',
        'contractual/iaas/raci',
        'contractual/iaas/raci_s3',
        'contractual/paas/raci',
        'contractual/paas/raci_ocp_std',
        'contractual/llmaas/raci',
        'contractual/kubernetes/raci'
      ],
    },
  ],
};

export default sidebars;<|MERGE_RESOLUTION|>--- conflicted
+++ resolved
@@ -185,19 +185,15 @@
     },
     {
       type: 'category',
-<<<<<<< HEAD
-      label: 'PaaS OpenShift',
-=======
       label: 'Containers',
       link: {
         type: 'doc',
         id: 'containers_overview',
       },
->>>>>>> 706be206
-      items: [
-        {
-          type: 'category',
-          label: 'PaaS Openshift',
+      items: [
+        {
+          type: 'category',
+          label: 'PaaS OpenShift',
           items: [
             'paas_openshift/paas_openshift',
             'paas_openshift/concepts',
